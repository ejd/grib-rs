use num::ToPrimitive;
use std::cell::RefMut;
use std::convert::TryInto;
use std::iter;

use crate::context::SectionInfo;
use crate::decoders::bitmap::BitmapDecodeIterator;
use crate::decoders::common::*;
use crate::decoders::simple::*;
use crate::error::*;
use crate::reader::Grib2Read;
use crate::utils::{read_as, GribInt, NBitwiseIterator};

#[derive(Debug, Clone, PartialEq, Eq, Hash)]
pub enum ComplexPackingDecodeError {
    NotSupported,
    LengthMismatch,
}

pub(crate) struct ComplexPackingDecoder {}

impl<R: Grib2Read> Grib2DataDecode<R> for ComplexPackingDecoder {
    fn decode(
        sect3_num_points: usize,
        sect5: &SectionInfo,
        bitmap: Vec<u8>,
        sect7: &SectionInfo,
        mut reader: RefMut<R>,
    ) -> Result<Box<[f32]>, GribError> {
<<<<<<< HEAD
        let sect5_data = reader.read_sect_body_bytes(sect5)?;
=======
        let (sect5_body, sect6_body) = match (sect5.body.as_ref(), sect6.body.as_ref()) {
            (Some(SectionBody::Section5(b5)), Some(SectionBody::Section6(b6))) => (b5, b6),
            _ => return Err(GribError::InternalDataError),
        };

        if sect6_body.bitmap_indicator != 255 {
            return Err(GribError::DecodeError(
                DecodeError::BitMapIndicatorUnsupported,
            ));
        }

        let sect5_data = reader.read_sect_payload_as_slice(sect5)?;
>>>>>>> 5ce4b14e
        let ref_val = read_as!(f32, sect5_data, 6);
        let exp = read_as!(u16, sect5_data, 10).as_grib_int();
        let dig = read_as!(u16, sect5_data, 12).as_grib_int();
        let nbit = read_as!(u8, sect5_data, 14);
        let ngroup = read_as!(u32, sect5_data, 26);
        let group_width_ref = read_as!(u8, sect5_data, 30);
        let group_width_nbit = read_as!(u8, sect5_data, 31);
        let group_len_ref = read_as!(u32, sect5_data, 32);
        let group_len_inc = read_as!(u8, sect5_data, 36);
        let group_len_last = read_as!(u32, sect5_data, 37);
        let group_len_nbit = read_as!(u8, sect5_data, 41);
        let spdiff_level = read_as!(u8, sect5_data, 42);
        let spdiff_param_octet = read_as!(u8, sect5_data, 43);

        let sect7_data = reader.read_sect_payload_as_slice(sect7)?;

        let z1 = read_as!(u16, sect7_data, 0).as_grib_int();
        let z2 = read_as!(u16, sect7_data, 2).as_grib_int();
        let z_min = read_as!(u16, sect7_data, 4).as_grib_int();

        fn get_octet_length(nbit: u8, ngroup: u32) -> usize {
            let total_bit: u32 = ngroup * u32::from(nbit);
            let total_octet: f32 = total_bit as f32 / 8_f32;
            total_octet.ceil() as usize
        }

        let params_end_octet = 6;
        let group_refs_end_octet = params_end_octet + get_octet_length(nbit, ngroup);
        let group_widths_end_octet =
            group_refs_end_octet + get_octet_length(group_width_nbit, ngroup);
        let group_lens_end_octet =
            group_widths_end_octet + get_octet_length(group_len_nbit, ngroup);

        let group_refs_iter = NBitwiseIterator::new(
            &sect7_data[params_end_octet..group_refs_end_octet],
            usize::from(nbit),
        );
        let group_refs_iter = group_refs_iter.take(ngroup as usize);

        let group_widths_iter = NBitwiseIterator::new(
            &sect7_data[group_refs_end_octet..group_widths_end_octet],
            usize::from(group_width_nbit),
        );
        let group_widths_iter = group_widths_iter
            .take(ngroup as usize)
            .map(|v| u32::from(group_width_ref) + v);

        let group_lens_iter = NBitwiseIterator::new(
            &sect7_data[group_widths_end_octet..group_lens_end_octet],
            usize::from(group_len_nbit),
        );
        let group_lens_iter = group_lens_iter
            .take((ngroup - 1) as usize)
            .map(|v| group_len_ref + u32::from(group_len_inc) * v)
            .chain(iter::once(group_len_last));

        let unpacked_data = ComplexPackingValueDecodeIterator::new(
            group_refs_iter,
            group_widths_iter,
            group_lens_iter,
            z_min,
            &sect7_data[group_lens_end_octet..],
        );

        if spdiff_level != 2 {
            return Err(GribError::DecodeError(
                DecodeError::ComplexPackingDecodeError(ComplexPackingDecodeError::NotSupported),
            ));
        }

        if spdiff_param_octet != 2 {
            return Err(GribError::DecodeError(
                DecodeError::ComplexPackingDecodeError(ComplexPackingDecodeError::NotSupported),
            ));
        }

        let spdiff_packed_iter = unpacked_data.flatten();
        assert_eq!(
            spdiff_packed_iter.clone().take(2).collect::<Vec<_>>(),
            [i32::from(z1), i32::from(z2)]
        );

        let spdiff_unpacked = SpatialDiff2ndOrderDecodeIterator::new(spdiff_packed_iter);
<<<<<<< HEAD
        let decoder = SimplePackingDecodeIterator::new(spdiff_unpacked, ref_val, exp, dig);
        // Taking first `num_points` is needed.  Since the bitmap is represented as a
        // sequence of bytes, for example, if there are 9 grid points, the
        // number of iterations will probably be 16, which is greater than the
        // original number of grid points.
        let decoder = BitmapDecodeIterator::new(bitmap.iter(), decoder).take(sect3_num_points);
        let decoded = decoder.collect::<Vec<_>>();
        if decoded.len() != sect3_num_points {
=======
        let decoded = SimplePackingDecodeIterator::new(spdiff_unpacked, ref_val, exp, dig)
            .collect::<Vec<_>>();
        if decoded.len() != sect5_body.num_points() as usize {
>>>>>>> 5ce4b14e
            return Err(GribError::DecodeError(
                DecodeError::SimplePackingDecodeError(SimplePackingDecodeError::LengthMismatch),
            ));
        }
        Ok(decoded.into_boxed_slice())
    }
}

#[derive(Clone)]
struct ComplexPackingValueDecodeIterator<'a, I, J, K> {
    ref_iter: I,
    width_iter: J,
    length_iter: K,
    z_min: i32,
    data: &'a [u8],
    pos: usize,
    start_offset_bits: usize,
}

impl<'a, I, J, K> ComplexPackingValueDecodeIterator<'a, I, J, K> {
    pub(crate) fn new(
        ref_iter: I,
        width_iter: J,
        length_iter: K,
        z_min: i16,
        data: &'a [u8],
    ) -> Self {
        Self {
            ref_iter,
            width_iter,
            length_iter,
            z_min: i32::from(z_min),
            data,
            pos: 0,
            start_offset_bits: 0,
        }
    }
}

impl<'a, I: Iterator<Item = N>, J: Iterator<Item = O>, K: Iterator<Item = P>, N, O, P> Iterator
    for ComplexPackingValueDecodeIterator<'a, I, J, K>
where
    N: ToPrimitive,
    O: ToPrimitive,
    P: ToPrimitive,
{
    type Item = Vec<i32>;

    fn next(&mut self) -> Option<Vec<i32>> {
        match (
            self.ref_iter.next(),
            self.width_iter.next(),
            self.length_iter.next(),
        ) {
            (Some(_ref), Some(width), Some(length)) => {
                let (_ref, width, length) = (
                    _ref.to_i32().unwrap(),
                    width.to_usize().unwrap(),
                    length.to_usize().unwrap(),
                );
                let bits = width * length;
                let (pos_end, offset_bit) = (self.pos + bits / 8, bits % 8);
                let offset_byte = if offset_bit > 0 { 1 } else { 0 };
                let group_values =
                    NBitwiseIterator::new(&self.data[self.pos..pos_end + offset_byte], width)
                        .with_offset(self.start_offset_bits)
                        .take(length)
                        .map(|v| v.as_grib_int() + _ref + self.z_min)
                        .collect::<Vec<i32>>();
                self.pos = pos_end;
                self.start_offset_bits = offset_byte;
                Some(group_values)
            }
            _ => None,
        }
    }
}

struct SpatialDiff2ndOrderDecodeIterator<I> {
    iter: I,
    count: u32,
    prev1: i32,
    prev2: i32,
}

impl<I> SpatialDiff2ndOrderDecodeIterator<I> {
    fn new(iter: I) -> Self {
        Self {
            iter,
            count: 0,
            prev1: 0,
            prev2: 0,
        }
    }
}

impl<I: Iterator<Item = i32>> Iterator for SpatialDiff2ndOrderDecodeIterator<I> {
    type Item = i32;

    fn next(&mut self) -> Option<i32> {
        let count = self.count;
        self.count += 1;
        match (count, self.iter.next()) {
            (_, None) => None,
            (0, Some(v)) => {
                self.prev2 = v;
                Some(v)
            }
            (1, Some(v)) => {
                self.prev1 = v;
                Some(v)
            }
            (_, Some(v)) => {
                let v = v + 2 * self.prev1 - self.prev2;
                self.prev2 = self.prev1;
                self.prev1 = v;
                Some(v)
            }
        }
    }
}<|MERGE_RESOLUTION|>--- conflicted
+++ resolved
@@ -27,22 +27,7 @@
         sect7: &SectionInfo,
         mut reader: RefMut<R>,
     ) -> Result<Box<[f32]>, GribError> {
-<<<<<<< HEAD
-        let sect5_data = reader.read_sect_body_bytes(sect5)?;
-=======
-        let (sect5_body, sect6_body) = match (sect5.body.as_ref(), sect6.body.as_ref()) {
-            (Some(SectionBody::Section5(b5)), Some(SectionBody::Section6(b6))) => (b5, b6),
-            _ => return Err(GribError::InternalDataError),
-        };
-
-        if sect6_body.bitmap_indicator != 255 {
-            return Err(GribError::DecodeError(
-                DecodeError::BitMapIndicatorUnsupported,
-            ));
-        }
-
         let sect5_data = reader.read_sect_payload_as_slice(sect5)?;
->>>>>>> 5ce4b14e
         let ref_val = read_as!(f32, sect5_data, 6);
         let exp = read_as!(u16, sect5_data, 10).as_grib_int();
         let dig = read_as!(u16, sect5_data, 12).as_grib_int();
@@ -126,7 +111,6 @@
         );
 
         let spdiff_unpacked = SpatialDiff2ndOrderDecodeIterator::new(spdiff_packed_iter);
-<<<<<<< HEAD
         let decoder = SimplePackingDecodeIterator::new(spdiff_unpacked, ref_val, exp, dig);
         // Taking first `num_points` is needed.  Since the bitmap is represented as a
         // sequence of bytes, for example, if there are 9 grid points, the
@@ -135,11 +119,6 @@
         let decoder = BitmapDecodeIterator::new(bitmap.iter(), decoder).take(sect3_num_points);
         let decoded = decoder.collect::<Vec<_>>();
         if decoded.len() != sect3_num_points {
-=======
-        let decoded = SimplePackingDecodeIterator::new(spdiff_unpacked, ref_val, exp, dig)
-            .collect::<Vec<_>>();
-        if decoded.len() != sect5_body.num_points() as usize {
->>>>>>> 5ce4b14e
             return Err(GribError::DecodeError(
                 DecodeError::SimplePackingDecodeError(SimplePackingDecodeError::LengthMismatch),
             ));
